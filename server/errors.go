// Copyright 2012-2020 The NATS Authors
// Licensed under the Apache License, Version 2.0 (the "License");
// you may not use this file except in compliance with the License.
// You may obtain a copy of the License at
//
// http://www.apache.org/licenses/LICENSE-2.0
//
// Unless required by applicable law or agreed to in writing, software
// distributed under the License is distributed on an "AS IS" BASIS,
// WITHOUT WARRANTIES OR CONDITIONS OF ANY KIND, either express or implied.
// See the License for the specific language governing permissions and
// limitations under the License.

package server

import (
	"errors"
	"fmt"
)

var (
	// ErrConnectionClosed represents an error condition on a closed connection.
	ErrConnectionClosed = errors.New("connection closed")

	// ErrAuthentication represents an error condition on failed authentication.
	ErrAuthentication = errors.New("authentication error")

	// ErrAuthTimeout represents an error condition on failed authorization due to timeout.
	ErrAuthTimeout = errors.New("authentication timeout")

	// ErrAuthExpired represents an expired authorization due to timeout.
	ErrAuthExpired = errors.New("authentication expired")

	// ErrMaxPayload represents an error condition when the payload is too big.
	ErrMaxPayload = errors.New("maximum payload exceeded")

	// ErrMaxControlLine represents an error condition when the control line is too big.
	ErrMaxControlLine = errors.New("maximum control line exceeded")

	// ErrReservedPublishSubject represents an error condition when sending to a reserved subject, e.g. _SYS.>
	ErrReservedPublishSubject = errors.New("reserved internal subject")

	// ErrBadPublishSubject represents an error condition for an invalid publish subject.
	ErrBadPublishSubject = errors.New("invalid publish subject")

	// ErrBadClientProtocol signals a client requested an invalid client protocol.
	ErrBadClientProtocol = errors.New("invalid client protocol")

	// ErrTooManyConnections signals a client that the maximum number of connections supported by the
	// server has been reached.
	ErrTooManyConnections = errors.New("maximum connections exceeded")

	// ErrTooManyAccountConnections signals that an account has reached its maximum number of active
	// connections.
	ErrTooManyAccountConnections = errors.New("maximum account active connections exceeded")

	// ErrTooManySubs signals a client that the maximum number of subscriptions per connection
	// has been reached.
	ErrTooManySubs = errors.New("maximum subscriptions exceeded")

	// ErrClientConnectedToRoutePort represents an error condition when a client
	// attempted to connect to the route listen port.
	ErrClientConnectedToRoutePort = errors.New("attempted to connect to route port")

	// ErrClientConnectedToLeafNodePort represents an error condition when a client
	// attempted to connect to the leaf node listen port.
	ErrClientConnectedToLeafNodePort = errors.New("attempted to connect to leaf node port")

	// ErrConnectedToWrongPort represents an error condition when a connection is attempted
	// to the wrong listen port (for instance a LeafNode to a client port, etc...)
	ErrConnectedToWrongPort = errors.New("attempted to connect to wrong port")

	// ErrAccountExists is returned when an account is attempted to be registered
	// but already exists.
	ErrAccountExists = errors.New("account exists")

	// ErrBadAccount represents a malformed or incorrect account.
	ErrBadAccount = errors.New("bad account")

	// ErrReservedAccount represents a reserved account that can not be created.
	ErrReservedAccount = errors.New("reserved account")

	// ErrMissingAccount is returned when an account does not exist.
	ErrMissingAccount = errors.New("account missing")

	// ErrMissingService is returned when an account does not have an exported service.
	ErrMissingService = errors.New("service missing")

	// ErrBadServiceType is returned when latency tracking is being applied to non-singleton response types.
	ErrBadServiceType = errors.New("bad service response type")

	// ErrBadSampling is returned when the sampling for latency tracking is not 1 >= sample <= 100.
	ErrBadSampling = errors.New("bad sampling percentage, should be 1-100")

	// ErrAccountValidation is returned when an account has failed validation.
	ErrAccountValidation = errors.New("account validation failed")

	// ErrAccountExpired is returned when an account has expired.
	ErrAccountExpired = errors.New("account expired")

	// ErrNoAccountResolver is returned when we attempt an update but do not have an account resolver.
	ErrNoAccountResolver = errors.New("account resolver missing")

	// ErrAccountResolverUpdateTooSoon is returned when we attempt an update too soon to last request.
	ErrAccountResolverUpdateTooSoon = errors.New("account resolver update too soon")

	// ErrAccountResolverSameClaims is returned when same claims have been fetched.
	ErrAccountResolverSameClaims = errors.New("account resolver no new claims")

	// ErrStreamImportAuthorization is returned when a stream import is not authorized.
	ErrStreamImportAuthorization = errors.New("stream import not authorized")

	// ErrStreamImportBadPrefix is returned when a stream import prefix contains wildcards.
	ErrStreamImportBadPrefix = errors.New("stream import prefix can not contain wildcard tokens")

	// ErrStreamImportDuplicate is returned when a stream import is a duplicate of one that already exists.
	ErrStreamImportDuplicate = errors.New("stream import already exists")

	// ErrServiceImportAuthorization is returned when a service import is not authorized.
	ErrServiceImportAuthorization = errors.New("service import not authorized")

	// ErrClientOrRouteConnectedToGatewayPort represents an error condition when
	// a client or route attempted to connect to the Gateway port.
	ErrClientOrRouteConnectedToGatewayPort = errors.New("attempted to connect to gateway port")

	// ErrWrongGateway represents an error condition when a server receives a connect
	// request from a remote Gateway with a destination name that does not match the server's
	// Gateway's name.
	ErrWrongGateway = errors.New("wrong gateway")

	// ErrNoSysAccount is returned when an attempt to publish or subscribe is made
	// when there is no internal system account defined.
	ErrNoSysAccount = errors.New("system account not setup")

	// ErrRevocation is returned when a credential has been revoked.
	ErrRevocation = errors.New("credentials have been revoked")

	// ErrServerNotRunning is used to signal an error that a server is not running.
	ErrServerNotRunning = errors.New("server is not running")

	// ErrBadMsgHeader signals the parser detected a bad message header
	ErrBadMsgHeader = errors.New("bad message header detected")

	// ErrMsgHeadersNotSupported signals the parser detected a message header
	// but they are not supported on this server.
	ErrMsgHeadersNotSupported = errors.New("message headers not supported")

<<<<<<< HEAD
	// ErrNoRespondersRequiresHeaders signals that a client needs to have headers
	// on if they want no responders behavior.
	ErrNoRespondersRequiresHeaders = errors.New("no responders requires headers support")
=======
	// ErrClusterNameConfigConflict signals that the options for cluster name in cluster and gateway are in conflict.
	ErrClusterNameConfigConflict = errors.New("cluster name conflicts between cluster and gateway definitions")

	// ErrClusterNameRemoteConflict signals that a remote server has a different cluster name.
	ErrClusterNameRemoteConflict = errors.New("cluster name from remote server conflicts")
>>>>>>> 2b9e3e5b
)

// configErr is a configuration error.
type configErr struct {
	token  token
	reason string
}

// Source reports the location of a configuration error.
func (e *configErr) Source() string {
	return fmt.Sprintf("%s:%d:%d", e.token.SourceFile(), e.token.Line(), e.token.Position())
}

// Error reports the location and reason from a configuration error.
func (e *configErr) Error() string {
	if e.token != nil {
		return fmt.Sprintf("%s: %s", e.Source(), e.reason)
	}
	return e.reason
}

// unknownConfigFieldErr is an error reported in pedantic mode.
type unknownConfigFieldErr struct {
	configErr
	field string
}

// Error reports that an unknown field was in the configuration.
func (e *unknownConfigFieldErr) Error() string {
	return fmt.Sprintf("%s: unknown field %q", e.Source(), e.field)
}

// configWarningErr is an error reported in pedantic mode.
type configWarningErr struct {
	configErr
	field string
}

// Error reports a configuration warning.
func (e *configWarningErr) Error() string {
	return fmt.Sprintf("%s: invalid use of field %q: %s", e.Source(), e.field, e.reason)
}

// processConfigErr is the result of processing the configuration from the server.
type processConfigErr struct {
	errors   []error
	warnings []error
}

// Error returns the collection of errors separated by new lines,
// warnings appear first then hard errors.
func (e *processConfigErr) Error() string {
	var msg string
	for _, err := range e.Warnings() {
		msg += err.Error() + "\n"
	}
	for _, err := range e.Errors() {
		msg += err.Error() + "\n"
	}
	return msg
}

// Warnings returns the list of warnings.
func (e *processConfigErr) Warnings() []error {
	return e.warnings
}

// Errors returns the list of errors.
func (e *processConfigErr) Errors() []error {
	return e.errors
}

// errCtx wraps an error and stores additional ctx information for tracing.
// Does not print or return it unless explicitly requested.
type errCtx struct {
	error
	ctx string
}

func NewErrorCtx(err error, format string, args ...interface{}) error {
	return &errCtx{err, fmt.Sprintf(format, args...)}
}

// implement to work with errors.Is and errors.As
func (e *errCtx) Unwrap() error {
	if e == nil {
		return nil
	}
	return e.error
}

// Context for error
func (e *errCtx) Context() string {
	if e == nil {
		return ""
	}
	return e.ctx
}

// Return Error or, if type is right error and context
func UnpackIfErrorCtx(err error) string {
	if e, ok := err.(*errCtx); ok {
		if _, ok := e.error.(*errCtx); ok {
			return fmt.Sprint(UnpackIfErrorCtx(e.error), ": ", e.Context())
		}
		return fmt.Sprint(e.Error(), ": ", e.Context())
	}
	return err.Error()
}

// implements: go 1.13 errors.Unwrap(err error) error
// TODO replace with native code once we no longer support go1.12
func errorsUnwrap(err error) error {
	u, ok := err.(interface {
		Unwrap() error
	})
	if !ok {
		return nil
	}
	return u.Unwrap()
}

// implements: go 1.13 errors.Is(err, target error) bool
// TODO replace with native code once we no longer support go1.12
func ErrorIs(err, target error) bool {
	// this is an outright copy of go 1.13 errors.Is(err, target error) bool
	// removed isComparable
	if err == nil || target == nil {
		return err == target
	}

	for {
		if err == target {
			return true
		}
		if x, ok := err.(interface{ Is(error) bool }); ok && x.Is(target) {
			return true
		}
		// TODO: consider supporing target.Is(err). This would allow
		// user-definable predicates, but also may allow for coping with sloppy
		// APIs, thereby making it easier to get away with them.
		if err = errorsUnwrap(err); err == nil {
			return false
		}
	}
}<|MERGE_RESOLUTION|>--- conflicted
+++ resolved
@@ -145,17 +145,15 @@
 	// but they are not supported on this server.
 	ErrMsgHeadersNotSupported = errors.New("message headers not supported")
 
-<<<<<<< HEAD
 	// ErrNoRespondersRequiresHeaders signals that a client needs to have headers
 	// on if they want no responders behavior.
 	ErrNoRespondersRequiresHeaders = errors.New("no responders requires headers support")
-=======
+
 	// ErrClusterNameConfigConflict signals that the options for cluster name in cluster and gateway are in conflict.
 	ErrClusterNameConfigConflict = errors.New("cluster name conflicts between cluster and gateway definitions")
 
 	// ErrClusterNameRemoteConflict signals that a remote server has a different cluster name.
 	ErrClusterNameRemoteConflict = errors.New("cluster name from remote server conflicts")
->>>>>>> 2b9e3e5b
 )
 
 // configErr is a configuration error.
